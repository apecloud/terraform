--- conflicted
+++ resolved
@@ -98,17 +98,14 @@
 * `license_model` - (Optional, but required for some DB engines, i.e. Oracle SE1) License model information for this DB instance.
 * `auto_minor_version_upgrade` - (Optional) Indicates that minor engine upgrades will be applied automatically to the DB instance during the maintenance window. Defaults to true.
 * `allow_major_version_upgrade` - (Optional) Indicates that major version upgrades are allowed. Changing this parameter does not result in an outage and the change is asynchronously applied as soon as possible.
-<<<<<<< HEAD
-* `monitoring_role_arn` - (Optional) The ARN for the IAM role that permits RDS to send 
-enhanced monitoring metrics to CloudWatch Logs. You can find more information on the [AWS Documentation](http://docs.aws.amazon.com/AmazonRDS/latest/UserGuide/USER_Monitoring.html) 
+* `monitoring_role_arn` - (Optional) The ARN for the IAM role that permits RDS to send
+enhanced monitoring metrics to CloudWatch Logs. You can find more information on the [AWS Documentation](http://docs.aws.amazon.com/AmazonRDS/latest/UserGuide/USER_Monitoring.html)
 what IAM permissions are needed to allow Enhanced Monitoring for RDS Instances.
 * `monitoring_interval` - (Optional) The interval, in seconds, between points when Enhanced Monitoring metrics are collected for the DB instance. To disable collecting Enhanced Monitoring metrics, specify 0. The default is 0. Valid Values: 0, 1, 5, 10, 15, 30, 60.
-* `kms_key_id` - (Optional) The ARN for the KMS encryption key. 
-* `tags` - (Optional) A mapping of tags to assign to the resource.
-=======
+* `kms_key_id` - (Optional) The ARN for the KMS encryption key.
 * `character_set_name` - (Optional) The character set name to use for DB encoding in Oracle instances. This can't be changed.
 [Oracle Character Sets Supported in Amazon RDS](http://docs.aws.amazon.com/AmazonRDS/latest/UserGuide/Appendix.OracleCharacterSets.html)
->>>>>>> 9e3cef3c
+* `tags` - (Optional) A mapping of tags to assign to the resource.
 
 ~> **NOTE:** Removing the `replicate_source_db` attribute from an existing RDS
 Replicate database managed by Terraform will promote the database to a fully
